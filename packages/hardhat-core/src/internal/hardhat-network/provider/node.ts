import { Block, HeaderData } from "@ethereumjs/block";
import Common from "@ethereumjs/common";
import {
  AccessListEIP2930Transaction,
  FeeMarketEIP1559Transaction,
  Transaction,
  TypedTransaction,
} from "@ethereumjs/tx";
import VM from "@ethereumjs/vm";
import Bloom from "@ethereumjs/vm/dist/bloom";
import { EVMResult, ExecResult } from "@ethereumjs/vm/dist/evm/evm";
import { ERROR } from "@ethereumjs/vm/dist/exceptions";
import { RunBlockResult } from "@ethereumjs/vm/dist/runBlock";
import { StateManager } from "@ethereumjs/vm/dist/state";
import chalk from "chalk";
import debug from "debug";
import {
  Address,
  BN,
  bufferToHex,
  ECDSASignature,
  ecsign,
  hashPersonalMessage,
  privateToAddress,
  toBuffer,
} from "ethereumjs-util";
import EventEmitter from "events";

import { CompilerInput, CompilerOutput } from "../../../types";
import { HardforkHistoryConfig } from "../../../types/config";
import { HARDHAT_NETWORK_SUPPORTED_HARDFORKS } from "../../constants";
import {
  HARDHAT_NETWORK_DEFAULT_INITIAL_BASE_FEE_PER_GAS,
  HARDHAT_NETWORK_DEFAULT_MAX_PRIORITY_FEE_PER_GAS,
} from "../../core/config/default-config";
import { assertHardhatInvariant, HardhatError } from "../../core/errors";
import { RpcDebugTracingConfig } from "../../core/jsonrpc/types/input/debugTraceTransaction";
import {
  InternalError,
  InvalidArgumentsError,
  InvalidInputError,
  TransactionExecutionError,
} from "../../core/providers/errors";
import { Reporter } from "../../sentry/reporter";
import { getDifferenceInSeconds } from "../../util/date";
import {
  getHardforkName,
  hardforkGte,
  HardforkName,
} from "../../util/hardforks";
import { createModelsAndDecodeBytecodes } from "../stack-traces/compiler-to-model";
import { ConsoleLogger } from "../stack-traces/consoleLogger";
import { ContractsIdentifier } from "../stack-traces/contracts-identifier";
import {
  isCreateTrace,
  isPrecompileTrace,
  MessageTrace,
} from "../stack-traces/message-trace";
import {
  encodeSolidityStackTrace,
  SolidityError,
} from "../stack-traces/solidity-errors";
import {
  SolidityStackTrace,
  StackTraceEntryType,
} from "../stack-traces/solidity-stack-trace";
import { SolidityTracer } from "../stack-traces/solidityTracer";
import { VMDebugTracer } from "../stack-traces/vm-debug-tracer";
import { VmTraceDecoder } from "../stack-traces/vm-trace-decoder";
import { VMTracer } from "../stack-traces/vm-tracer";

import "./ethereumjs-workarounds";
import { rpcQuantityToBN } from "../../core/jsonrpc/types/base-types";
import { bloomFilter, Filter, filterLogs, LATEST_BLOCK, Type } from "./filter";
import { ForkBlockchain } from "./fork/ForkBlockchain";
import { ForkStateManager } from "./fork/ForkStateManager";
import { HardhatBlockchain } from "./HardhatBlockchain";
import { HardhatStateManager } from "./HardhatStateManager";
import {
  CallParams,
  EstimateGasResult,
  FeeHistory,
  FilterParams,
  GatherTracesResult,
  GenesisAccount,
  isForkedNodeConfig,
  MempoolOrder,
  MineBlockResult,
  NodeConfig,
  RunCallResult,
  SendTransactionResult,
  Snapshot,
  TracingConfig,
  TransactionParams,
} from "./node-types";
import {
  getRpcBlock,
  getRpcReceiptOutputsFromLocalBlockExecution,
  RpcLogOutput,
  RpcReceiptOutput,
  shouldShowTransactionTypeForHardfork,
} from "./output";
import { ReturnData } from "./return-data";
import { FakeSenderAccessListEIP2930Transaction } from "./transactions/FakeSenderAccessListEIP2930Transaction";
import { FakeSenderEIP1559Transaction } from "./transactions/FakeSenderEIP1559Transaction";
import { FakeSenderTransaction } from "./transactions/FakeSenderTransaction";
import { TxPool } from "./TxPool";
import { TransactionQueue } from "./TransactionQueue";
import { HardhatBlockchainInterface } from "./types/HardhatBlockchainInterface";
import { getCurrentTimestamp } from "./utils/getCurrentTimestamp";
import { makeCommon } from "./utils/makeCommon";
import { makeForkClient } from "./utils/makeForkClient";
import { makeForkCommon } from "./utils/makeForkCommon";
import { putGenesisBlock } from "./utils/putGenesisBlock";
import { txMapToArray } from "./utils/txMapToArray";

const log = debug("hardhat:core:hardhat-network:node");

const ethSigUtil = require("eth-sig-util");

/* eslint-disable @nomiclabs/hardhat-internal-rules/only-hardhat-error */

export class HardhatNode extends EventEmitter {
  public static async create(
    config: NodeConfig
  ): Promise<[Common, HardhatNode]> {
    const {
      automine,
      genesisAccounts,
      blockGasLimit,
      allowUnlimitedContractSize,
      tracingConfig,
      minGasPrice,
<<<<<<< HEAD
      mempoolOrder,
=======
      networkId,
      chainId,
>>>>>>> 87df59fc
    } = config;

    let common: Common;
    let stateManager: StateManager;
    let blockchain: HardhatBlockchainInterface;
    let initialBlockTimeOffset: BN | undefined;
    let nextBlockBaseFeePerGas: BN | undefined;
    let forkNetworkId: number | undefined;
    let forkBlockNum: number | undefined;
    let hardforkActivations: HardforkHistoryConfig = new Map();

    const initialBaseFeePerGasConfig =
      config.initialBaseFeePerGas !== undefined
        ? new BN(config.initialBaseFeePerGas)
        : undefined;

    const hardfork = getHardforkName(config.hardfork);

    if (isForkedNodeConfig(config)) {
      const { forkClient, forkBlockNumber, forkBlockTimestamp } =
        await makeForkClient(config.forkConfig, config.forkCachePath);
      common = await makeForkCommon(config);

      forkNetworkId = forkClient.getNetworkId();
      forkBlockNum = forkBlockNumber.toNumber();

      this._validateHardforks(
        config.forkConfig.blockNumber,
        common,
        forkNetworkId
      );

      const forkStateManager = new ForkStateManager(
        forkClient,
        forkBlockNumber
      );
      await forkStateManager.initializeGenesisAccounts(genesisAccounts);
      stateManager = forkStateManager;

      blockchain = new ForkBlockchain(forkClient, forkBlockNumber, common);

      initialBlockTimeOffset = new BN(
        getDifferenceInSeconds(new Date(forkBlockTimestamp), new Date())
      );

      // If the hardfork is London or later we need a base fee per gas for the
      // first local block. If initialBaseFeePerGas config was provided we use
      // that. Otherwise, what we do depends on the block we forked from. If
      // it's an EIP-1559 block we don't need to do anything here, as we'll
      // end up automatically computing the next base fee per gas based on it.
      if (hardforkGte(hardfork, HardforkName.LONDON)) {
        if (initialBaseFeePerGasConfig !== undefined) {
          nextBlockBaseFeePerGas = initialBaseFeePerGasConfig;
        } else {
          const latestBlock = await blockchain.getLatestBlock();
          if (latestBlock.header.baseFeePerGas === undefined) {
            nextBlockBaseFeePerGas = new BN(
              HARDHAT_NETWORK_DEFAULT_INITIAL_BASE_FEE_PER_GAS
            );
          }
        }
      }

      if (config.chains.has(forkNetworkId)) {
        hardforkActivations = config.chains.get(forkNetworkId)!.hardforkHistory;
      }
    } else {
      const hardhatStateManager = new HardhatStateManager();
      await hardhatStateManager.initializeGenesisAccounts(genesisAccounts);

      const initialStateRoot = await hardhatStateManager.getStateRoot();
      common = makeCommon(config, initialStateRoot);

      const hardhatBlockchain = new HardhatBlockchain();

      const genesisBlockBaseFeePerGas = hardforkGte(
        hardfork,
        HardforkName.LONDON
      )
        ? initialBaseFeePerGasConfig ??
          new BN(HARDHAT_NETWORK_DEFAULT_INITIAL_BASE_FEE_PER_GAS)
        : undefined;

      await putGenesisBlock(
        hardhatBlockchain,
        common,
        genesisBlockBaseFeePerGas
      );

      if (config.initialDate !== undefined) {
        initialBlockTimeOffset = new BN(
          getDifferenceInSeconds(config.initialDate, new Date())
        );
      }

      blockchain = hardhatBlockchain;
      stateManager = hardhatStateManager;
    }

    const txPool = new TxPool(stateManager, new BN(blockGasLimit), common);

    const vm = new VM({
      common,
      activatePrecompiles: true,
      stateManager,
      blockchain: blockchain as any,
      allowUnlimitedContractSize,
    });

    const node = new HardhatNode(
      vm,
      stateManager,
      blockchain,
      txPool,
      automine,
      minGasPrice,
      initialBlockTimeOffset,
      mempoolOrder,
      config.coinbase,
      genesisAccounts,
      networkId,
      chainId,
      hardforkActivations,
      tracingConfig,
      forkNetworkId,
      forkBlockNum,
      nextBlockBaseFeePerGas
    );

    return [common, node];
  }

  private static _validateHardforks(
    forkBlockNumber: number | undefined,
    common: Common,
    remoteChainId: number
  ): void {
    if (!common.gteHardfork("spuriousDragon")) {
      throw new InternalError(
        `Invalid hardfork selected in Hardhat Network's config.

The hardfork must be at least spuriousDragon, but ${common.hardfork()} was given.`
      );
    }

    if (forkBlockNumber !== undefined) {
      let upstreamCommon: Common;
      try {
        upstreamCommon = new Common({ chain: remoteChainId });
      } catch (error) {
        // If ethereumjs doesn't have a common it will throw and we won't have
        // info about the activation block of each hardfork, so we don't run
        // this validation.
        return;
      }

      upstreamCommon.setHardforkByBlockNumber(forkBlockNumber);

      if (!upstreamCommon.gteHardfork("spuriousDragon")) {
        throw new InternalError(
          `Cannot fork ${upstreamCommon.chainName()} from block ${forkBlockNumber}.

Hardhat Network's forking functionality only works with blocks from at least spuriousDragon.`
        );
      }
    }
  }

  private readonly _localAccounts: Map<string, Buffer> = new Map(); // address => private key
  private readonly _impersonatedAccounts: Set<string> = new Set(); // address

  private _nextBlockTimestamp: BN = new BN(0);
  private _userProvidedNextBlockBaseFeePerGas?: BN;

  private _lastFilterId = new BN(0);
  private _filters: Map<string, Filter> = new Map();

  private _nextSnapshotId = 1; // We start in 1 to mimic Ganache
  private readonly _snapshots: Snapshot[] = [];

  private readonly _vmTracer: VMTracer;
  private readonly _vmTraceDecoder: VmTraceDecoder;
  private readonly _solidityTracer: SolidityTracer;
  private readonly _consoleLogger: ConsoleLogger = new ConsoleLogger();
  private _failedStackTraces = 0;

  private _irregularStatesByBlockNumber: Map<string, Buffer> = new Map(); // blockNumber as BN.toString() => state root

  private constructor(
    private readonly _vm: VM,
    private readonly _stateManager: StateManager,
    private readonly _blockchain: HardhatBlockchainInterface,
    private readonly _txPool: TxPool,
    private _automine: boolean,
    private _minGasPrice: BN,
    private _blockTimeOffsetSeconds: BN = new BN(0),
    private _mempoolOrder: MempoolOrder,
    private _coinbase: string,
    genesisAccounts: GenesisAccount[],
    private readonly _configNetworkId: number,
    private readonly _configChainId: number,
    private readonly _hardforkActivations: HardforkHistoryConfig,
    tracingConfig?: TracingConfig,
    private _forkNetworkId?: number,
    private _forkBlockNumber?: number,
    nextBlockBaseFee?: BN
  ) {
    super();

    this._initLocalAccounts(genesisAccounts);

    if (nextBlockBaseFee !== undefined) {
      this.setUserProvidedNextBlockBaseFeePerGas(nextBlockBaseFee);
    }

    this._vmTracer = new VMTracer(
      this._vm,
      this._stateManager.getContractCode.bind(this._stateManager),
      false
    );
    this._vmTracer.enableTracing();

    const contractsIdentifier = new ContractsIdentifier();
    this._vmTraceDecoder = new VmTraceDecoder(contractsIdentifier);
    this._solidityTracer = new SolidityTracer();

    if (tracingConfig === undefined || tracingConfig.buildInfos === undefined) {
      return;
    }

    try {
      for (const buildInfo of tracingConfig.buildInfos) {
        const bytecodes = createModelsAndDecodeBytecodes(
          buildInfo.solcVersion,
          buildInfo.input,
          buildInfo.output
        );

        for (const bytecode of bytecodes) {
          this._vmTraceDecoder.addBytecode(bytecode);
        }
      }
    } catch (error) {
      console.warn(
        chalk.yellow(
          "The Hardhat Network tracing engine could not be initialized. Run Hardhat with --verbose to learn more."
        )
      );

      log(
        "Hardhat Network tracing disabled: ContractsIdentifier failed to be initialized. Please report this to help us improve Hardhat.\n",
        error
      );

      Reporter.reportError(error);
    }
  }

  public async getSignedTransaction(
    txParams: TransactionParams
  ): Promise<TypedTransaction> {
    const senderAddress = bufferToHex(txParams.from);

    const pk = this._localAccounts.get(senderAddress);
    if (pk !== undefined) {
      let tx: TypedTransaction;

      if ("maxFeePerGas" in txParams) {
        tx = FeeMarketEIP1559Transaction.fromTxData(txParams, {
          common: this._vm._common,
        });
      } else if ("accessList" in txParams) {
        tx = AccessListEIP2930Transaction.fromTxData(txParams, {
          common: this._vm._common,
        });
      } else {
        tx = Transaction.fromTxData(txParams, { common: this._vm._common });
      }

      return tx.sign(pk);
    }

    if (this._impersonatedAccounts.has(senderAddress)) {
      return this._getFakeTransaction(txParams);
    }

    throw new InvalidInputError(`unknown account ${senderAddress}`);
  }

  public async sendTransaction(
    tx: TypedTransaction
  ): Promise<SendTransactionResult> {
    if (!this._automine) {
      return this._addPendingTransaction(tx);
    }

    await this._validateAutominedTx(tx);

    if (
      this._txPool.hasPendingTransactions() ||
      this._txPool.hasQueuedTransactions()
    ) {
      return this._mineTransactionAndPending(tx);
    }

    return this._mineTransaction(tx);
  }

  public async mineBlock(timestamp?: BN): Promise<MineBlockResult> {
    const [blockTimestamp, offsetShouldChange, newOffset] =
      this._calculateTimestampAndOffset(timestamp);
    const needsTimestampIncrease =
      await this._timestampClashesWithPreviousBlockOne(blockTimestamp);
    if (needsTimestampIncrease) {
      blockTimestamp.iaddn(1);
    }

    let result: MineBlockResult;
    try {
      result = await this._mineBlockWithPendingTxs(blockTimestamp);
    } catch (err) {
      if (err?.message.includes("sender doesn't have enough funds")) {
        throw new InvalidInputError(err.message, err);
      }

      // Some network errors are HardhatErrors, and can end up here when forking
      if (HardhatError.isHardhatError(err)) {
        throw err;
      }

      throw new TransactionExecutionError(err);
    }

    await this._saveBlockAsSuccessfullyRun(result.block, result.blockResult);

    if (needsTimestampIncrease) {
      this.increaseTime(new BN(1));
    }

    if (offsetShouldChange) {
      this.setTimeIncrement(newOffset);
    }

    this._resetNextBlockTimestamp();
    this._resetUserProvidedNextBlockBaseFeePerGas();

    return result;
  }

  public async runCall(
    call: CallParams,
    blockNumberOrPending: BN | "pending"
  ): Promise<RunCallResult> {
    let txParams: TransactionParams;

    const nonce = await this._getNonce(
      new Address(call.from),
      blockNumberOrPending
    );

    if (
      call.gasPrice !== undefined ||
      !this.isEip1559Active(blockNumberOrPending)
    ) {
      txParams = {
        gasPrice: new BN(0),
        nonce,
        ...call,
      };
    } else {
      const maxFeePerGas =
        call.maxFeePerGas ?? call.maxPriorityFeePerGas ?? new BN(0);
      const maxPriorityFeePerGas = call.maxPriorityFeePerGas ?? new BN(0);

      txParams = {
        ...call,
        nonce,
        maxFeePerGas,
        maxPriorityFeePerGas,
        accessList: call.accessList ?? [],
      };
    }

    const tx = await this._getFakeTransaction(txParams);

    const result = await this._runInBlockContext(
      blockNumberOrPending,
      async () => this._runTxAndRevertMutations(tx, blockNumberOrPending, true)
    );

    const traces = await this._gatherTraces(result.execResult);

    return {
      ...traces,
      result: new ReturnData(result.execResult.returnValue),
    };
  }

  public async getAccountBalance(
    address: Address,
    blockNumberOrPending?: BN | "pending"
  ): Promise<BN> {
    if (blockNumberOrPending === undefined) {
      blockNumberOrPending = await this.getLatestBlockNumber();
    }

    const account = await this._runInBlockContext(blockNumberOrPending, () =>
      this._stateManager.getAccount(address)
    );

    return new BN(account.balance);
  }

  public async getNextConfirmedNonce(
    address: Address,
    blockNumberOrPending: BN | "pending"
  ): Promise<BN> {
    const account = await this._runInBlockContext(blockNumberOrPending, () =>
      this._stateManager.getAccount(address)
    );

    return new BN(account.nonce);
  }

  public async getAccountNextPendingNonce(address: Address): Promise<BN> {
    return this._txPool.getNextPendingNonce(address);
  }

  public async getCodeFromTrace(
    trace: MessageTrace | undefined,
    blockNumberOrPending: BN | "pending"
  ): Promise<Buffer> {
    if (
      trace === undefined ||
      isPrecompileTrace(trace) ||
      isCreateTrace(trace)
    ) {
      return Buffer.from("");
    }

    return this.getCode(new Address(trace.address), blockNumberOrPending);
  }

  public async getLatestBlock(): Promise<Block> {
    return this._blockchain.getLatestBlock();
  }

  public async getLatestBlockNumber(): Promise<BN> {
    return new BN((await this.getLatestBlock()).header.number);
  }

  public async getPendingBlockAndTotalDifficulty(): Promise<[Block, BN]> {
    return this._runInPendingBlockContext(async () => {
      const block = await this._blockchain.getLatestBlock();
      const totalDifficulty = await this._blockchain.getTotalDifficulty(
        block.hash()
      );

      return [block, totalDifficulty];
    });
  }

  public async getLocalAccountAddresses(): Promise<string[]> {
    return [...this._localAccounts.keys()];
  }

  public getBlockGasLimit(): BN {
    return this._txPool.getBlockGasLimit();
  }

  public async estimateGas(
    callParams: CallParams,
    blockNumberOrPending: BN | "pending"
  ): Promise<EstimateGasResult> {
    // We get the CallParams and transform it into a TransactionParams to be
    // able to run it.
    const nonce = await this._getNonce(
      new Address(callParams.from),
      blockNumberOrPending
    );

    // TODO: This is more complex in Geth, we should make sure we aren't missing
    //  anything here.

    const feePriceFields = await this._getEstimateGasFeePriceFields(
      callParams,
      blockNumberOrPending
    );

    let txParams: TransactionParams;

    if ("gasPrice" in feePriceFields) {
      if (callParams.accessList === undefined) {
        // Legacy tx
        txParams = {
          ...callParams,
          nonce,
          gasPrice: feePriceFields.gasPrice,
        };
      } else {
        // Access list tx
        txParams = {
          ...callParams,
          nonce,
          gasPrice: feePriceFields.gasPrice,
          accessList: callParams.accessList ?? [],
        };
      }
    } else {
      // EIP-1559 tx
      txParams = {
        ...callParams,
        nonce,
        maxFeePerGas: feePriceFields.maxFeePerGas,
        maxPriorityFeePerGas: feePriceFields.maxPriorityFeePerGas,
        accessList: callParams.accessList ?? [],
      };
    }

    const tx = await this._getFakeTransaction(txParams);

    // TODO: This may not work if there are multiple txs in the mempool and
    //  the one being estimated won't fit in the first block, or maybe even
    //  if the state accessed by the tx changes after it is executed within
    //  the first block.
    const result = await this._runInBlockContext(blockNumberOrPending, () =>
      this._runTxAndRevertMutations(tx, blockNumberOrPending)
    );

    let vmTrace = this._vmTracer.getLastTopLevelMessageTrace();
    const vmTracerError = this._vmTracer.getLastError();
    this._vmTracer.clearLastError();

    if (vmTrace !== undefined) {
      vmTrace = this._vmTraceDecoder.tryToDecodeMessageTrace(vmTrace);
    }

    const consoleLogMessages = await this._getConsoleLogMessages(
      vmTrace,
      vmTracerError
    );

    // This is only considered if the call to _runTxAndRevertMutations doesn't
    // manage errors
    if (result.execResult.exceptionError !== undefined) {
      return {
        estimation: this.getBlockGasLimit(),
        trace: vmTrace,
        error: await this._manageErrors(
          result.execResult,
          vmTrace,
          vmTracerError
        ),
        consoleLogMessages,
      };
    }

    const initialEstimation = result.gasUsed;

    return {
      estimation: await this._correctInitialEstimation(
        blockNumberOrPending,
        txParams,
        initialEstimation
      ),
      trace: vmTrace,
      consoleLogMessages,
    };
  }

  public async getGasPrice(): Promise<BN> {
    const nextBlockBaseFeePerGas = await this.getNextBlockBaseFeePerGas();

    if (nextBlockBaseFeePerGas === undefined) {
      // We return a hardcoded value for networks without EIP-1559
      return new BN(8e9);
    }

    const suggestedPriorityFeePerGas = new BN(1e9);
    return nextBlockBaseFeePerGas.add(suggestedPriorityFeePerGas);
  }

  public async getMaxPriorityFeePerGas(): Promise<BN> {
    return new BN(HARDHAT_NETWORK_DEFAULT_MAX_PRIORITY_FEE_PER_GAS);
  }

  public getCoinbaseAddress(): Address {
    return Address.fromString(this._coinbase);
  }

  public async getStorageAt(
    address: Address,
    positionIndex: BN,
    blockNumberOrPending: BN | "pending"
  ): Promise<Buffer> {
    const key = positionIndex.toArrayLike(Buffer, "be", 32);

    const data = await this._runInBlockContext(blockNumberOrPending, () =>
      this._stateManager.getContractStorage(address, key)
    );

    const EXPECTED_DATA_SIZE = 32;
    if (data.length < EXPECTED_DATA_SIZE) {
      return Buffer.concat(
        [Buffer.alloc(EXPECTED_DATA_SIZE - data.length, 0), data],
        EXPECTED_DATA_SIZE
      );
    }

    return data;
  }

  public async getBlockByNumber(pending: "pending"): Promise<Block>;
  public async getBlockByNumber(
    blockNumberOrPending: BN | "pending"
  ): Promise<Block | undefined>;

  public async getBlockByNumber(
    blockNumberOrPending: BN | "pending"
  ): Promise<Block | undefined> {
    if (blockNumberOrPending === "pending") {
      return this._runInPendingBlockContext(() =>
        this._blockchain.getLatestBlock()
      );
    }

    const block = await this._blockchain.getBlock(blockNumberOrPending);
    return block ?? undefined;
  }

  public async getBlockByHash(blockHash: Buffer): Promise<Block | undefined> {
    const block = await this._blockchain.getBlock(blockHash);
    return block ?? undefined;
  }

  public async getBlockByTransactionHash(
    hash: Buffer
  ): Promise<Block | undefined> {
    const block = await this._blockchain.getBlockByTransactionHash(hash);
    return block ?? undefined;
  }

  public async getBlockTotalDifficulty(block: Block): Promise<BN> {
    return this._blockchain.getTotalDifficulty(block.hash());
  }

  public async getCode(
    address: Address,
    blockNumberOrPending: BN | "pending"
  ): Promise<Buffer> {
    return this._runInBlockContext(blockNumberOrPending, () =>
      this._stateManager.getContractCode(address)
    );
  }

  public getNextBlockTimestamp(): BN {
    return this._nextBlockTimestamp.clone();
  }

  public setNextBlockTimestamp(timestamp: BN) {
    this._nextBlockTimestamp = new BN(timestamp);
  }

  public getTimeIncrement(): BN {
    return this._blockTimeOffsetSeconds.clone();
  }

  public setTimeIncrement(timeIncrement: BN) {
    this._blockTimeOffsetSeconds = timeIncrement;
  }

  public increaseTime(increment: BN) {
    this._blockTimeOffsetSeconds = this._blockTimeOffsetSeconds.add(increment);
  }

  public setUserProvidedNextBlockBaseFeePerGas(baseFeePerGas: BN) {
    this._userProvidedNextBlockBaseFeePerGas = baseFeePerGas;
  }

  public getUserProvidedNextBlockBaseFeePerGas(): BN | undefined {
    return this._userProvidedNextBlockBaseFeePerGas;
  }

  private _resetUserProvidedNextBlockBaseFeePerGas() {
    this._userProvidedNextBlockBaseFeePerGas = undefined;
  }

  public async getNextBlockBaseFeePerGas(): Promise<BN | undefined> {
    if (!this.isEip1559Active()) {
      return undefined;
    }

    const userDefined = this.getUserProvidedNextBlockBaseFeePerGas();
    if (userDefined !== undefined) {
      return userDefined;
    }

    const latestBlock = await this.getLatestBlock();
    return latestBlock.header.calcNextBaseFee();
  }

  public async getPendingTransaction(
    hash: Buffer
  ): Promise<TypedTransaction | undefined> {
    return this._txPool.getTransactionByHash(hash)?.data;
  }

  public async getTransactionReceipt(
    hash: Buffer | string
  ): Promise<RpcReceiptOutput | undefined> {
    const hashBuffer = hash instanceof Buffer ? hash : toBuffer(hash);
    const receipt = await this._blockchain.getTransactionReceipt(hashBuffer);
    return receipt ?? undefined;
  }

  public async getPendingTransactions(): Promise<TypedTransaction[]> {
    const txPoolPending = txMapToArray(this._txPool.getPendingTransactions());
    const txPoolQueued = txMapToArray(this._txPool.getQueuedTransactions());
    return txPoolPending.concat(txPoolQueued);
  }

  public async signPersonalMessage(
    address: Address,
    data: Buffer
  ): Promise<ECDSASignature> {
    const messageHash = hashPersonalMessage(data);
    const privateKey = this._getLocalAccountPrivateKey(address);

    return ecsign(messageHash, privateKey);
  }

  public async signTypedDataV4(
    address: Address,
    typedData: any
  ): Promise<string> {
    const privateKey = this._getLocalAccountPrivateKey(address);

    return ethSigUtil.signTypedData_v4(privateKey, {
      data: typedData,
    });
  }

  public getStackTraceFailuresCount(): number {
    return this._failedStackTraces;
  }

  public async takeSnapshot(): Promise<number> {
    const id = this._nextSnapshotId;

    const snapshot: Snapshot = {
      id,
      date: new Date(),
      latestBlock: await this.getLatestBlock(),
      stateRoot: await this._stateManager.getStateRoot(),
      txPoolSnapshotId: this._txPool.snapshot(),
      blockTimeOffsetSeconds: this.getTimeIncrement(),
      nextBlockTimestamp: this.getNextBlockTimestamp(),
      irregularStatesByBlockNumber: this._irregularStatesByBlockNumber,
      userProvidedNextBlockBaseFeePerGas:
        this.getUserProvidedNextBlockBaseFeePerGas(),
      coinbase: this.getCoinbaseAddress().toString(),
    };

    this._irregularStatesByBlockNumber = new Map(
      this._irregularStatesByBlockNumber
    );

    this._snapshots.push(snapshot);
    this._nextSnapshotId += 1;

    return id;
  }

  public async revertToSnapshot(id: number): Promise<boolean> {
    const snapshotIndex = this._getSnapshotIndex(id);
    if (snapshotIndex === undefined) {
      return false;
    }

    const snapshot = this._snapshots[snapshotIndex];

    // We compute a new offset such that
    //  now + new_offset === snapshot_date + old_offset
    const now = new Date();
    const offsetToSnapshotInMillis = snapshot.date.valueOf() - now.valueOf();
    const offsetToSnapshotInSecs = Math.ceil(offsetToSnapshotInMillis / 1000);
    const newOffset = snapshot.blockTimeOffsetSeconds.addn(
      offsetToSnapshotInSecs
    );

    // We delete all following blocks, changes the state root, and all the
    // relevant Node fields.
    //
    // Note: There's no need to copy the maps here, as snapshots can only be
    // used once
    this._blockchain.deleteLaterBlocks(snapshot.latestBlock);
    this._irregularStatesByBlockNumber = snapshot.irregularStatesByBlockNumber;
    const irregularStateOrUndefined = this._irregularStatesByBlockNumber.get(
      (await this.getLatestBlock()).header.number.toString()
    );
    await this._stateManager.setStateRoot(
      irregularStateOrUndefined ?? snapshot.stateRoot
    );
    this.setTimeIncrement(newOffset);
    this.setNextBlockTimestamp(snapshot.nextBlockTimestamp);
    this._txPool.revert(snapshot.txPoolSnapshotId);

    if (snapshot.userProvidedNextBlockBaseFeePerGas) {
      this.setUserProvidedNextBlockBaseFeePerGas(
        snapshot.userProvidedNextBlockBaseFeePerGas
      );
    } else {
      this._resetUserProvidedNextBlockBaseFeePerGas();
    }

    this._coinbase = snapshot.coinbase;

    // We delete this and the following snapshots, as they can only be used
    // once in Ganache
    this._snapshots.splice(snapshotIndex);

    return true;
  }

  public async newFilter(
    filterParams: FilterParams,
    isSubscription: boolean
  ): Promise<BN> {
    filterParams = await this._computeFilterParams(filterParams, true);

    const filterId = this._getNextFilterId();
    this._filters.set(this._filterIdToFiltersKey(filterId), {
      id: filterId,
      type: Type.LOGS_SUBSCRIPTION,
      criteria: {
        fromBlock: filterParams.fromBlock,
        toBlock: filterParams.toBlock,
        addresses: filterParams.addresses,
        normalizedTopics: filterParams.normalizedTopics,
      },
      deadline: this._newDeadline(),
      hashes: [],
      logs: await this.getLogs(filterParams),
      subscription: isSubscription,
    });

    return filterId;
  }

  public async newBlockFilter(isSubscription: boolean): Promise<BN> {
    const block = await this.getLatestBlock();

    const filterId = this._getNextFilterId();
    this._filters.set(this._filterIdToFiltersKey(filterId), {
      id: filterId,
      type: Type.BLOCK_SUBSCRIPTION,
      deadline: this._newDeadline(),
      hashes: [bufferToHex(block.header.hash())],
      logs: [],
      subscription: isSubscription,
    });

    return filterId;
  }

  public async newPendingTransactionFilter(
    isSubscription: boolean
  ): Promise<BN> {
    const filterId = this._getNextFilterId();

    this._filters.set(this._filterIdToFiltersKey(filterId), {
      id: filterId,
      type: Type.PENDING_TRANSACTION_SUBSCRIPTION,
      deadline: this._newDeadline(),
      hashes: [],
      logs: [],
      subscription: isSubscription,
    });

    return filterId;
  }

  public async uninstallFilter(
    filterId: BN,
    subscription: boolean
  ): Promise<boolean> {
    const key = this._filterIdToFiltersKey(filterId);
    const filter = this._filters.get(key);

    if (filter === undefined) {
      return false;
    }

    if (
      (filter.subscription && !subscription) ||
      (!filter.subscription && subscription)
    ) {
      return false;
    }

    this._filters.delete(key);
    return true;
  }

  public async getFilterChanges(
    filterId: BN
  ): Promise<string[] | RpcLogOutput[] | undefined> {
    const key = this._filterIdToFiltersKey(filterId);
    const filter = this._filters.get(key);
    if (filter === undefined) {
      return undefined;
    }

    filter.deadline = this._newDeadline();
    switch (filter.type) {
      case Type.BLOCK_SUBSCRIPTION:
      case Type.PENDING_TRANSACTION_SUBSCRIPTION:
        const hashes = filter.hashes;
        filter.hashes = [];
        return hashes;
      case Type.LOGS_SUBSCRIPTION:
        const logs = filter.logs;
        filter.logs = [];
        return logs;
    }

    return undefined;
  }

  public async getFilterLogs(
    filterId: BN
  ): Promise<RpcLogOutput[] | undefined> {
    const key = this._filterIdToFiltersKey(filterId);
    const filter = this._filters.get(key);
    if (filter === undefined) {
      return undefined;
    }

    const logs = filter.logs;
    filter.logs = [];
    filter.deadline = this._newDeadline();
    return logs;
  }

  public async getLogs(filterParams: FilterParams): Promise<RpcLogOutput[]> {
    filterParams = await this._computeFilterParams(filterParams, false);
    return this._blockchain.getLogs(filterParams);
  }

  public async addCompilationResult(
    solcVersion: string,
    compilerInput: CompilerInput,
    compilerOutput: CompilerOutput
  ): Promise<boolean> {
    let bytecodes;
    try {
      bytecodes = createModelsAndDecodeBytecodes(
        solcVersion,
        compilerInput,
        compilerOutput
      );
    } catch (error) {
      console.warn(
        chalk.yellow(
          "The Hardhat Network tracing engine could not be updated. Run Hardhat with --verbose to learn more."
        )
      );

      log(
        "ContractsIdentifier failed to be updated. Please report this to help us improve Hardhat.\n",
        error
      );

      return false;
    }

    for (const bytecode of bytecodes) {
      this._vmTraceDecoder.addBytecode(bytecode);
    }

    return true;
  }

  public addImpersonatedAccount(address: Buffer): true {
    this._impersonatedAccounts.add(bufferToHex(address));
    return true;
  }

  public removeImpersonatedAccount(address: Buffer): boolean {
    return this._impersonatedAccounts.delete(bufferToHex(address));
  }

  public setAutomine(automine: boolean) {
    this._automine = automine;
  }

  public getAutomine() {
    return this._automine;
  }

  public async setBlockGasLimit(gasLimit: BN | number) {
    this._txPool.setBlockGasLimit(gasLimit);
    await this._txPool.updatePendingAndQueued();
  }

  public async setMinGasPrice(minGasPrice: BN) {
    this._minGasPrice = minGasPrice;
  }

  public async dropTransaction(hash: Buffer): Promise<boolean> {
    const removed = this._txPool.removeTransaction(hash);

    if (removed) {
      return true;
    }

    const isTransactionMined = await this._isTransactionMined(hash);
    if (isTransactionMined) {
      throw new InvalidArgumentsError(
        `Transaction ${bufferToHex(
          hash
        )} cannot be dropped because it's already mined`
      );
    }

    return false;
  }

  public async setAccountBalance(
    address: Address,
    newBalance: BN
  ): Promise<void> {
    const account = await this._stateManager.getAccount(address);
    account.balance = newBalance;
    await this._stateManager.putAccount(address, account);
    await this._persistIrregularWorldState();
  }

  public async setAccountCode(
    address: Address,
    newCode: Buffer
  ): Promise<void> {
    await this._stateManager.putContractCode(address, newCode);
    await this._persistIrregularWorldState();
  }

  public async setNextConfirmedNonce(
    address: Address,
    newNonce: BN
  ): Promise<void> {
    if (!this._txPool.isEmpty()) {
      throw new InternalError(
        "Cannot set account nonce when the transaction pool is not empty"
      );
    }
    const account = await this._stateManager.getAccount(address);
    if (newNonce.lt(account.nonce)) {
      throw new InvalidInputError(
        `New nonce (${newNonce.toString()}) must not be smaller than the existing nonce (${account.nonce.toString()})`
      );
    }
    account.nonce = newNonce;
    await this._stateManager.putAccount(address, account);
    await this._persistIrregularWorldState();
  }

  public async setStorageAt(
    address: Address,
    positionIndex: BN,
    value: Buffer
  ) {
    await this._stateManager.putContractStorage(
      address,
      positionIndex.toArrayLike(Buffer, "be", 32),
      value
    );
    await this._persistIrregularWorldState();
  }

  public async traceTransaction(hash: Buffer, config: RpcDebugTracingConfig) {
    const block = await this.getBlockByTransactionHash(hash);
    if (block === undefined) {
      throw new InvalidInputError(
        `Unable to find a block containing transaction ${bufferToHex(hash)}`
      );
    }

    return this._runInBlockContext(
      new BN(block.header.number).subn(1),
      async () => {
        const blockNumber = block.header.number.toNumber();
        const blockchain = this._blockchain;
        let vm = this._vm;
        if (
          blockchain instanceof ForkBlockchain &&
          blockNumber <= blockchain.getForkBlockNumber().toNumber()
        ) {
          assertHardhatInvariant(
            this._forkNetworkId !== undefined,
            "this._forkNetworkId should exist if the blockchain is an instance of ForkBlockchain"
          );

          const common = this._getCommonForTracing(
            this._forkNetworkId,
            blockNumber
          );

          vm = new VM({
            common,
            activatePrecompiles: true,
            stateManager: this._vm.stateManager,
            blockchain: this._vm.blockchain,
          });
        }

        // We don't support tracing transactions before the spuriousDragon fork
        // to avoid having to distinguish between empty and non-existing accounts.
        // We *could* do it during the non-forked mode, but for simplicity we just
        // don't support it at all.
        const isPreSpuriousDragon = !vm._common.gteHardfork("spuriousDragon");
        if (isPreSpuriousDragon) {
          throw new InvalidInputError(
            "Tracing is not supported for transactions using hardforks older than Spurious Dragon. "
          );
        }

        for (const tx of block.transactions) {
          let txWithCommon: TypedTransaction;
          const sender = tx.getSenderAddress();
          if (tx.type === 0) {
            txWithCommon = new FakeSenderTransaction(sender, tx, {
              common: vm._common,
            });
          } else if (tx.type === 1) {
            txWithCommon = new FakeSenderAccessListEIP2930Transaction(
              sender,
              tx,
              {
                common: vm._common,
              }
            );
          } else if (tx.type === 2) {
            txWithCommon = new FakeSenderEIP1559Transaction(
              sender,
              { ...tx, gasPrice: undefined },
              {
                common: vm._common,
              }
            );
          } else {
            throw new InternalError(
              "Only legacy, EIP2930, and EIP1559 txs are supported"
            );
          }

          const txHash = txWithCommon.hash();
          if (txHash.equals(hash)) {
            const vmDebugTracer = new VMDebugTracer(vm);
            return vmDebugTracer.trace(async () => {
              await vm.runTx({ tx: txWithCommon, block });
            }, config);
          }
          await vm.runTx({ tx: txWithCommon, block });
        }
        throw new TransactionExecutionError(
          `Unable to find a transaction in a block that contains that transaction, this should never happen`
        );
      }
    );
  }

  public async getFeeHistory(
    blockCount: BN,
    newestBlock: BN | "pending",
    rewardPercentiles: number[]
  ): Promise<FeeHistory> {
    const latestBlock = await this.getLatestBlockNumber();
    const pendingBlockNumber = latestBlock.addn(1);

    const resolvedNewestBlock =
      newestBlock === "pending" ? pendingBlockNumber : newestBlock;

    const oldestBlock = BN.max(
      resolvedNewestBlock.sub(blockCount).addn(1),
      new BN(0)
    );

    const baseFeePerGas: BN[] = [];
    const gasUsedRatio: number[] = [];
    const reward: BN[][] = [];

    const lastBlock = resolvedNewestBlock.addn(1);

    // We get the pending block here, and only if necessary, as it's something
    // constly to do.
    let pendingBlock: Block | undefined;
    if (lastBlock.gte(pendingBlockNumber)) {
      pendingBlock = await this.getBlockByNumber("pending");
    }

    for (
      let blockNumber = oldestBlock;
      blockNumber.lte(lastBlock);
      blockNumber = blockNumber.addn(1)
    ) {
      if (blockNumber.lt(pendingBlockNumber)) {
        // We know the block exists
        const block = (await this.getBlockByNumber(blockNumber))!;
        baseFeePerGas.push(block.header.baseFeePerGas ?? new BN(0));

        if (blockNumber.lt(lastBlock)) {
          gasUsedRatio.push(this._getGasUsedRatio(block));

          if (rewardPercentiles.length > 0) {
            reward.push(await this._getRewards(block, rewardPercentiles));
          }
        }
      } else if (blockNumber.eq(pendingBlockNumber)) {
        // This can only be run with EIP-1559, so this exists
        baseFeePerGas.push((await this.getNextBlockBaseFeePerGas())!);

        if (blockNumber.lt(lastBlock)) {
          gasUsedRatio.push(this._getGasUsedRatio(pendingBlock!));

          if (rewardPercentiles.length > 0) {
            // We don't compute this for the pending block, as there's no
            // effective miner fee yet.
            reward.push(rewardPercentiles.map((_) => new BN(0)));
          }
        }
      } else if (blockNumber.eq(pendingBlockNumber.addn(1))) {
        baseFeePerGas.push(pendingBlock!.header.calcNextBaseFee());
      } else {
        assertHardhatInvariant(false, "This should never happen");
      }
    }

    return {
      oldestBlock,
      baseFeePerGas,
      gasUsedRatio,
      reward: rewardPercentiles.length > 0 ? reward : undefined,
    };
  }

  public async setCoinbase(coinbase: Address) {
    this._coinbase = coinbase.toString();
  }

  private _getGasUsedRatio(block: Block): number {
    const FLOATS_PRECISION = 100_000;

    return (
      block.header.gasUsed
        .muln(FLOATS_PRECISION)
        .div(block.header.gasLimit)
        .toNumber() / FLOATS_PRECISION
    );
  }

  private async _getRewards(
    block: Block,
    rewardPercentiles: number[]
  ): Promise<BN[]> {
    const FLOATS_PRECISION = 100_000;

    if (block.transactions.length === 0) {
      return rewardPercentiles.map((_) => new BN(0));
    }

    const receipts = await Promise.all(
      block.transactions
        .map((tx) => tx.hash())
        .map((hash) => this.getTransactionReceipt(hash))
    );

    const effectiveGasRewardAndGas = receipts
      .map((r, i) => {
        const tx = block.transactions[i];
        const baseFeePerGas = block.header.baseFeePerGas ?? new BN(0);

        // reward = min(maxPriorityFeePerGas, maxFeePerGas - baseFeePerGas)
        let effectiveGasReward: BN;
        if ("maxPriorityFeePerGas" in tx) {
          effectiveGasReward = tx.maxFeePerGas.sub(baseFeePerGas);
          if (tx.maxPriorityFeePerGas.lt(effectiveGasReward)) {
            effectiveGasReward = tx.maxPriorityFeePerGas;
          }
        } else {
          effectiveGasReward = tx.gasPrice.sub(baseFeePerGas);
        }

        return {
          effectiveGasReward,
          gasUsed: rpcQuantityToBN(r?.gasUsed!),
        };
      })
      .sort((a, b) => a.effectiveGasReward.cmp(b.effectiveGasReward));

    return rewardPercentiles.map((p) => {
      let gasUsed = new BN(0);
      const targetGas = block.header.gasLimit
        .muln(Math.ceil(p * FLOATS_PRECISION))
        .divn(100 * FLOATS_PRECISION);

      for (const values of effectiveGasRewardAndGas) {
        gasUsed = gasUsed.add(values.gasUsed);

        if (targetGas.lte(gasUsed)) {
          return values.effectiveGasReward;
        }
      }

      return effectiveGasRewardAndGas[effectiveGasRewardAndGas.length - 1]
        .effectiveGasReward;
    });
  }

  private async _addPendingTransaction(tx: TypedTransaction): Promise<string> {
    await this._txPool.addTransaction(tx);
    await this._notifyPendingTransaction(tx);
    return bufferToHex(tx.hash());
  }

  private async _mineTransaction(
    tx: TypedTransaction
  ): Promise<MineBlockResult> {
    await this._addPendingTransaction(tx);
    return this.mineBlock();
  }

  private async _mineTransactionAndPending(
    tx: TypedTransaction
  ): Promise<MineBlockResult[]> {
    const snapshotId = await this.takeSnapshot();

    let result;
    try {
      const txHash = await this._addPendingTransaction(tx);
      result = await this._mineBlocksUntilTransactionIsIncluded(txHash);
    } catch (err) {
      await this.revertToSnapshot(snapshotId);
      throw err;
    }

    this._removeSnapshot(snapshotId);
    return result;
  }

  private async _mineBlocksUntilTransactionIsIncluded(
    txHash: string
  ): Promise<MineBlockResult[]> {
    const results = [];
    let txReceipt;
    do {
      if (!this._txPool.hasPendingTransactions()) {
        throw new TransactionExecutionError(
          "Failed to mine transaction for unknown reason, this should never happen"
        );
      }
      results.push(await this.mineBlock());
      txReceipt = await this.getTransactionReceipt(txHash);
    } while (txReceipt === undefined);

    while (this._txPool.hasPendingTransactions()) {
      results.push(await this.mineBlock());
    }

    return results;
  }

  private async _gatherTraces(result: ExecResult): Promise<GatherTracesResult> {
    let vmTrace = this._vmTracer.getLastTopLevelMessageTrace();
    const vmTracerError = this._vmTracer.getLastError();
    this._vmTracer.clearLastError();

    if (vmTrace !== undefined) {
      vmTrace = this._vmTraceDecoder.tryToDecodeMessageTrace(vmTrace);
    }

    const consoleLogMessages = await this._getConsoleLogMessages(
      vmTrace,
      vmTracerError
    );

    const error = await this._manageErrors(result, vmTrace, vmTracerError);

    return {
      trace: vmTrace,
      consoleLogMessages,
      error,
    };
  }

  private async _validateAutominedTx(tx: TypedTransaction) {
    let sender: Address;
    try {
      sender = tx.getSenderAddress(); // verifies signature as a side effect
    } catch (e) {
      throw new InvalidInputError(e.message);
    }

    // validate nonce
    const nextPendingNonce = await this._txPool.getNextPendingNonce(sender);
    const txNonce = new BN(tx.nonce);

    const expectedNonceMsg = `Expected nonce to be ${nextPendingNonce} but got ${txNonce}.`;
    if (txNonce.gt(nextPendingNonce)) {
      throw new InvalidInputError(
        `Nonce too high. ${expectedNonceMsg} Note that transactions can't be queued when automining.`
      );
    }
    if (txNonce.lt(nextPendingNonce)) {
      throw new InvalidInputError(`Nonce too low. ${expectedNonceMsg}`);
    }

    // validate gas price
    const txPriorityFee = new BN(
      "gasPrice" in tx ? tx.gasPrice : tx.maxPriorityFeePerGas
    );
    if (txPriorityFee.lt(this._minGasPrice)) {
      throw new InvalidInputError(
        `Transaction gas price is ${txPriorityFee}, which is below the minimum of ${this._minGasPrice}`
      );
    }

    // Validate that maxFeePerGas >= next block's baseFee
    const nextBlockGasFee = await this.getNextBlockBaseFeePerGas();
    if (nextBlockGasFee !== undefined) {
      if ("maxFeePerGas" in tx) {
        if (nextBlockGasFee.gt(tx.maxFeePerGas)) {
          throw new InvalidInputError(
            `Transaction maxFeePerGas (${tx.maxFeePerGas}) is too low for the next block, which has a baseFeePerGas of ${nextBlockGasFee}`
          );
        }
      } else {
        if (nextBlockGasFee.gt(tx.gasPrice)) {
          throw new InvalidInputError(
            `Transaction gasPrice (${tx.gasPrice}) is too low for the next block, which has a baseFeePerGas of ${nextBlockGasFee}`
          );
        }
      }
    }
  }

  /**
   * Mines a new block with as many pending txs as possible, adding it to
   * the VM's blockchain.
   *
   * This method reverts any modification to the state manager if it throws.
   */
  private async _mineBlockWithPendingTxs(
    blockTimestamp: BN
  ): Promise<MineBlockResult> {
    const parentBlock = await this.getLatestBlock();

    const headerData: HeaderData = {
      gasLimit: this.getBlockGasLimit(),
      coinbase: this.getCoinbaseAddress(),
      nonce: "0x0000000000000042",
      timestamp: blockTimestamp,
    };

    headerData.baseFeePerGas = await this.getNextBlockBaseFeePerGas();

    const blockBuilder = await this._vm.buildBlock({
      parentBlock,
      headerData,
      blockOpts: { calcDifficultyFromHeader: parentBlock.header },
    });

    try {
      const traces: GatherTracesResult[] = [];

      const blockGasLimit = this.getBlockGasLimit();
      const minTxFee = this._getMinimalTransactionFee();
      const pendingTxs = this._txPool.getPendingTransactions();
      const transactionQueue = new TransactionQueue(
        pendingTxs,
        this._mempoolOrder,
        headerData.baseFeePerGas
      );

      let tx = transactionQueue.getNextTransaction();

      const results = [];
      const receipts = [];

      while (
        blockGasLimit.sub(blockBuilder.gasUsed).gte(minTxFee) &&
        tx !== undefined
      ) {
        if (
          !this._isTxMinable(tx, headerData.baseFeePerGas) ||
          tx.gasLimit.gt(blockGasLimit.sub(blockBuilder.gasUsed))
        ) {
          transactionQueue.removeLastSenderTransactions();
        } else {
          const txResult = await blockBuilder.addTransaction(tx);

          traces.push(await this._gatherTraces(txResult.execResult));
          results.push(txResult);
          receipts.push(txResult.receipt);
        }

        tx = transactionQueue.getNextTransaction();
      }

      const block = await blockBuilder.build();

      await this._txPool.updatePendingAndQueued();

      return {
        block,
        blockResult: {
          results,
          receipts,
          stateRoot: block.header.stateRoot,
          logsBloom: block.header.bloom,
          receiptRoot: block.header.receiptTrie,
          gasUsed: block.header.gasUsed,
        },
        traces,
      };
    } catch (err) {
      await blockBuilder.revert();
      throw err;
    }
  }

  private _getMinimalTransactionFee(): BN {
    // Typically 21_000 gas
    return new BN(this._vm._common.param("gasPrices", "tx"));
  }

  private async _getFakeTransaction(
    txParams: TransactionParams
  ): Promise<
    | FakeSenderTransaction
    | FakeSenderAccessListEIP2930Transaction
    | FakeSenderEIP1559Transaction
  > {
    const sender = new Address(txParams.from);

    if ("maxFeePerGas" in txParams && txParams.maxFeePerGas !== undefined) {
      return new FakeSenderEIP1559Transaction(sender, txParams, {
        common: this._vm._common,
      });
    }

    if ("accessList" in txParams && txParams.accessList !== undefined) {
      return new FakeSenderAccessListEIP2930Transaction(sender, txParams, {
        common: this._vm._common,
      });
    }

    return new FakeSenderTransaction(sender, txParams, {
      common: this._vm._common,
    });
  }

  private _getSnapshotIndex(id: number): number | undefined {
    for (const [i, snapshot] of this._snapshots.entries()) {
      if (snapshot.id === id) {
        return i;
      }

      // We already removed the snapshot we are looking for
      if (snapshot.id > id) {
        return undefined;
      }
    }

    return undefined;
  }

  private _removeSnapshot(id: number) {
    const snapshotIndex = this._getSnapshotIndex(id);
    if (snapshotIndex === undefined) {
      return;
    }
    this._snapshots.splice(snapshotIndex);
  }

  private _initLocalAccounts(genesisAccounts: GenesisAccount[]) {
    const privateKeys = genesisAccounts.map((acc) => toBuffer(acc.privateKey));
    for (const pk of privateKeys) {
      this._localAccounts.set(bufferToHex(privateToAddress(pk)), pk);
    }
  }

  private async _getConsoleLogMessages(
    vmTrace: MessageTrace | undefined,
    vmTracerError: Error | undefined
  ): Promise<string[]> {
    if (vmTrace === undefined || vmTracerError !== undefined) {
      log(
        "Could not print console log. Please report this to help us improve Hardhat.\n",
        vmTracerError
      );

      return [];
    }

    return this._consoleLogger.getLogMessages(vmTrace);
  }

  private async _manageErrors(
    vmResult: ExecResult,
    vmTrace: MessageTrace | undefined,
    vmTracerError: Error | undefined
  ): Promise<SolidityError | TransactionExecutionError | undefined> {
    if (vmResult.exceptionError === undefined) {
      return undefined;
    }

    let stackTrace: SolidityStackTrace | undefined;

    try {
      if (vmTrace === undefined || vmTracerError !== undefined) {
        throw vmTracerError;
      }

      stackTrace = this._solidityTracer.getStackTrace(vmTrace);
    } catch (err) {
      this._failedStackTraces += 1;
      log(
        "Could not generate stack trace. Please report this to help us improve Hardhat.\n",
        err
      );
    }

    const error = vmResult.exceptionError;

    // we don't use `instanceof` in case someone uses a different VM dependency
    // see https://github.com/nomiclabs/hardhat/issues/1317
    const isVmError = "error" in error && typeof error.error === "string";

    // If this is not a VM error, or if it's an internal VM error, we just
    // rethrow. An example of a non-VmError being thrown here is an HTTP error
    // coming from the ForkedStateManager.
    if (!isVmError || error.error === ERROR.INTERNAL_ERROR) {
      throw error;
    }

    if (error.error === ERROR.OUT_OF_GAS) {
      if (
        stackTrace !== undefined &&
        this._isContractTooLargeStackTrace(stackTrace)
      ) {
        return encodeSolidityStackTrace(
          "Transaction ran out of gas",
          stackTrace
        );
      }

      return new TransactionExecutionError("Transaction ran out of gas");
    }

    const returnData = new ReturnData(vmResult.returnValue);

    let returnDataExplanation;
    if (returnData.isEmpty()) {
      returnDataExplanation = "without reason string";
    } else if (returnData.isErrorReturnData()) {
      returnDataExplanation = `with reason "${returnData.decodeError()}"`;
    } else if (returnData.isPanicReturnData()) {
      const panicCode = returnData.decodePanic().toString("hex");
      returnDataExplanation = `with panic code "0x${panicCode}"`;
    } else {
      returnDataExplanation = "with unrecognized return data or custom error";
    }

    if (error.error === ERROR.REVERT) {
      const fallbackMessage = `VM Exception while processing transaction: revert ${returnDataExplanation}`;

      if (stackTrace !== undefined) {
        return encodeSolidityStackTrace(fallbackMessage, stackTrace);
      }

      return new TransactionExecutionError(fallbackMessage);
    }

    if (stackTrace !== undefined) {
      return encodeSolidityStackTrace(
        `Transaction failed: revert ${returnDataExplanation}`,
        stackTrace
      );
    }

    return new TransactionExecutionError(
      `Transaction reverted ${returnDataExplanation}`
    );
  }

  private _isContractTooLargeStackTrace(stackTrace: SolidityStackTrace) {
    return (
      stackTrace.length > 0 &&
      stackTrace[stackTrace.length - 1].type ===
        StackTraceEntryType.CONTRACT_TOO_LARGE_ERROR
    );
  }

  private _calculateTimestampAndOffset(timestamp?: BN): [BN, boolean, BN] {
    let blockTimestamp: BN;
    let offsetShouldChange: boolean;
    let newOffset: BN = new BN(0);
    const currentTimestamp = new BN(getCurrentTimestamp());

    // if timestamp is not provided, we check nextBlockTimestamp, if it is
    // set, we use it as the timestamp instead. If it is not set, we use
    // time offset + real time as the timestamp.
    if (timestamp === undefined || timestamp.eqn(0)) {
      if (this.getNextBlockTimestamp().eqn(0)) {
        blockTimestamp = currentTimestamp.add(this.getTimeIncrement());
        offsetShouldChange = false;
      } else {
        blockTimestamp = this.getNextBlockTimestamp();
        offsetShouldChange = true;
      }
    } else {
      offsetShouldChange = true;
      blockTimestamp = timestamp;
    }

    if (offsetShouldChange) {
      newOffset = blockTimestamp.sub(currentTimestamp);
    }

    return [blockTimestamp, offsetShouldChange, newOffset];
  }

  private _resetNextBlockTimestamp() {
    this.setNextBlockTimestamp(new BN(0));
  }

  private async _notifyPendingTransaction(tx: TypedTransaction) {
    this._filters.forEach((filter) => {
      if (filter.type === Type.PENDING_TRANSACTION_SUBSCRIPTION) {
        const hash = bufferToHex(tx.hash());
        if (filter.subscription) {
          this._emitEthEvent(filter.id, hash);
          return;
        }

        filter.hashes.push(hash);
      }
    });
  }

  private _getLocalAccountPrivateKey(sender: Address): Buffer {
    const senderAddress = sender.toString();
    if (!this._localAccounts.has(senderAddress)) {
      throw new InvalidInputError(`unknown account ${senderAddress}`);
    }

    return this._localAccounts.get(senderAddress)!;
  }

  /**
   * Saves a block as successfully run. This method requires that the block
   * was added to the blockchain.
   */
  private async _saveBlockAsSuccessfullyRun(
    block: Block,
    runBlockResult: RunBlockResult
  ) {
    const receipts = getRpcReceiptOutputsFromLocalBlockExecution(
      block,
      runBlockResult,
      shouldShowTransactionTypeForHardfork(this._vm._common)
    );

    this._blockchain.addTransactionReceipts(receipts);

    const td = await this.getBlockTotalDifficulty(block);
    const rpcLogs: RpcLogOutput[] = [];
    for (const receipt of receipts) {
      rpcLogs.push(...receipt.logs);
    }

    this._filters.forEach((filter, key) => {
      if (filter.deadline.valueOf() < new Date().valueOf()) {
        this._filters.delete(key);
      }

      switch (filter.type) {
        case Type.BLOCK_SUBSCRIPTION:
          const hash = block.hash();
          if (filter.subscription) {
            this._emitEthEvent(
              filter.id,
              getRpcBlock(
                block,
                td,
                shouldShowTransactionTypeForHardfork(this._vm._common),
                false
              )
            );
            return;
          }

          filter.hashes.push(bufferToHex(hash));
          break;
        case Type.LOGS_SUBSCRIPTION:
          if (
            bloomFilter(
              new Bloom(block.header.bloom),
              filter.criteria!.addresses,
              filter.criteria!.normalizedTopics
            )
          ) {
            const logs = filterLogs(rpcLogs, filter.criteria!);
            if (logs.length === 0) {
              return;
            }

            if (filter.subscription) {
              logs.forEach((rpcLog) => {
                this._emitEthEvent(filter.id, rpcLog);
              });
              return;
            }

            filter.logs.push(...logs);
          }
          break;
      }
    });
  }

  private async _timestampClashesWithPreviousBlockOne(
    blockTimestamp: BN
  ): Promise<boolean> {
    const latestBlock = await this.getLatestBlock();
    const latestBlockTimestamp = new BN(latestBlock.header.timestamp);

    return latestBlockTimestamp.eq(blockTimestamp);
  }

  private async _runInBlockContext<T>(
    blockNumberOrPending: BN | "pending",
    action: () => Promise<T>
  ): Promise<T> {
    if (blockNumberOrPending === "pending") {
      return this._runInPendingBlockContext(action);
    }

    if (blockNumberOrPending.eq(await this.getLatestBlockNumber())) {
      return action();
    }

    const block = await this.getBlockByNumber(blockNumberOrPending);
    if (block === undefined) {
      // TODO handle this better
      throw new Error(
        `Block with number ${blockNumberOrPending} doesn't exist. This should never happen.`
      );
    }

    const currentStateRoot = await this._stateManager.getStateRoot();
    await this._setBlockContext(block);
    try {
      return await action();
    } finally {
      await this._restoreBlockContext(currentStateRoot);
    }
  }

  private async _runInPendingBlockContext<T>(action: () => Promise<T>) {
    const snapshotId = await this.takeSnapshot();
    try {
      await this.mineBlock();
      return await action();
    } finally {
      await this.revertToSnapshot(snapshotId);
    }
  }

  private async _setBlockContext(block: Block): Promise<void> {
    const irregularStateOrUndefined = this._irregularStatesByBlockNumber.get(
      block.header.number.toString()
    );

    if (this._stateManager instanceof ForkStateManager) {
      return this._stateManager.setBlockContext(
        block.header.stateRoot,
        block.header.number,
        irregularStateOrUndefined
      );
    }

    return this._stateManager.setStateRoot(
      irregularStateOrUndefined ?? block.header.stateRoot
    );
  }

  private async _restoreBlockContext(stateRoot: Buffer) {
    if (this._stateManager instanceof ForkStateManager) {
      return this._stateManager.restoreForkBlockContext(stateRoot);
    }
    return this._stateManager.setStateRoot(stateRoot);
  }

  private async _correctInitialEstimation(
    blockNumberOrPending: BN | "pending",
    txParams: TransactionParams,
    initialEstimation: BN
  ): Promise<BN> {
    let tx = await this._getFakeTransaction({
      ...txParams,
      gasLimit: initialEstimation,
    });

    if (tx.getBaseFee().gte(initialEstimation)) {
      initialEstimation = tx.getBaseFee().addn(1);

      tx = await this._getFakeTransaction({
        ...txParams,
        gasLimit: initialEstimation,
      });
    }

    const result = await this._runInBlockContext(blockNumberOrPending, () =>
      this._runTxAndRevertMutations(tx, blockNumberOrPending)
    );

    if (result.execResult.exceptionError === undefined) {
      return initialEstimation;
    }

    return this._binarySearchEstimation(
      blockNumberOrPending,
      txParams,
      initialEstimation,
      this.getBlockGasLimit()
    );
  }

  private async _binarySearchEstimation(
    blockNumberOrPending: BN | "pending",
    txParams: TransactionParams,
    highestFailingEstimation: BN,
    lowestSuccessfulEstimation: BN,
    roundNumber = 0
  ): Promise<BN> {
    if (lowestSuccessfulEstimation.lte(highestFailingEstimation)) {
      // This shouldn't happen, but we don't want to go into an infinite loop
      // if it ever happens
      return lowestSuccessfulEstimation;
    }

    const MAX_GAS_ESTIMATION_IMPROVEMENT_ROUNDS = 20;

    const diff = lowestSuccessfulEstimation.sub(highestFailingEstimation);

    const minDiff = highestFailingEstimation.gten(4_000_000)
      ? 50_000
      : highestFailingEstimation.gten(1_000_000)
      ? 10_000
      : highestFailingEstimation.gten(100_000)
      ? 1_000
      : highestFailingEstimation.gten(50_000)
      ? 500
      : highestFailingEstimation.gten(30_000)
      ? 300
      : 200;

    if (diff.lten(minDiff)) {
      return lowestSuccessfulEstimation;
    }

    if (roundNumber > MAX_GAS_ESTIMATION_IMPROVEMENT_ROUNDS) {
      return lowestSuccessfulEstimation;
    }

    const binSearchNewEstimation = highestFailingEstimation.add(diff.divn(2));

    const optimizedEstimation =
      roundNumber === 0
        ? highestFailingEstimation.muln(3)
        : binSearchNewEstimation;

    const newEstimation = optimizedEstimation.gt(binSearchNewEstimation)
      ? binSearchNewEstimation
      : optimizedEstimation;

    // Let other things execute
    await new Promise((resolve) => setImmediate(resolve));

    const tx = await this._getFakeTransaction({
      ...txParams,
      gasLimit: newEstimation,
    });

    const result = await this._runInBlockContext(blockNumberOrPending, () =>
      this._runTxAndRevertMutations(tx, blockNumberOrPending)
    );

    if (result.execResult.exceptionError === undefined) {
      return this._binarySearchEstimation(
        blockNumberOrPending,
        txParams,
        highestFailingEstimation,
        newEstimation,
        roundNumber + 1
      );
    }

    return this._binarySearchEstimation(
      blockNumberOrPending,
      txParams,
      newEstimation,
      lowestSuccessfulEstimation,
      roundNumber + 1
    );
  }

  /**
   * This function runs a transaction and reverts all the modifications that it
   * makes.
   */
  private async _runTxAndRevertMutations(
    tx: TypedTransaction,
    blockNumberOrPending: BN | "pending",
    forceBaseFeeZero = false
  ): Promise<EVMResult> {
    const initialStateRoot = await this._stateManager.getStateRoot();

    let blockContext: Block | undefined;
    let originalCommon: Common | undefined;

    try {
      if (blockNumberOrPending === "pending") {
        // the new block has already been mined by _runInBlockContext hence we take latest here
        blockContext = await this.getLatestBlock();
      } else {
        // We know that this block number exists, because otherwise
        // there would be an error in the RPC layer.
        const block = await this.getBlockByNumber(blockNumberOrPending);
        assertHardhatInvariant(
          block !== undefined,
          "Tried to run a tx in the context of a non-existent block"
        );

        blockContext = block;

        // we don't need to add the tx to the block because runTx doesn't
        // know anything about the txs in the current block
      }

      // NOTE: This is a workaround of both an @ethereumjs/vm limitation, and
      //   a bug in Hardhat Network.
      //
      // See: https://github.com/nomiclabs/hardhat/issues/1666
      //
      // If this VM is running with EIP1559 activated, and the block is not
      // an EIP1559 one, this will crash, so we create a new one that has
      // baseFeePerGas = 0.
      //
      // We also have an option to force the base fee to be zero,
      // we don't want to debit any balance nor fail any tx when running an
      // eth_call. This will make the BASEFEE option also return 0, which
      // shouldn't. See: https://github.com/nomiclabs/hardhat/issues/1688
      if (
        this.isEip1559Active(blockNumberOrPending) &&
        (blockContext.header.baseFeePerGas === undefined || forceBaseFeeZero)
      ) {
        blockContext = Block.fromBlockData(blockContext, {
          freeze: false,
          common: this._vm._common,
        });

        (blockContext.header as any).baseFeePerGas = new BN(0);
      }

      originalCommon = (this._vm as any)._common;
      (this._vm as any)._common = new Common({
        chain: {
          // eslint-disable-next-line @typescript-eslint/dot-notation
          ...this._vm._common["_chainParams"],
          chainId: this._forkNetworkId ?? this._configChainId,
          networkId: this._forkNetworkId ?? this._configNetworkId,
        },
        hardfork: this._selectHardfork(blockContext.header.number),
      });

      return await this._vm.runTx({
        block: blockContext,
        tx,
        skipNonce: true,
        skipBalance: true,
        skipBlockGasLimitValidation: true,
      });
    } finally {
      if (originalCommon !== undefined) {
        (this._vm as any)._common = originalCommon;
      }
      await this._stateManager.setStateRoot(initialStateRoot);
    }
  }

  private async _computeFilterParams(
    filterParams: FilterParams,
    isFilter: boolean
  ): Promise<FilterParams> {
    const latestBlockNumber = await this.getLatestBlockNumber();
    const newFilterParams = { ...filterParams };

    if (newFilterParams.fromBlock === LATEST_BLOCK) {
      newFilterParams.fromBlock = latestBlockNumber;
    }

    if (!isFilter && newFilterParams.toBlock === LATEST_BLOCK) {
      newFilterParams.toBlock = latestBlockNumber;
    }

    if (newFilterParams.toBlock.gt(latestBlockNumber)) {
      newFilterParams.toBlock = latestBlockNumber;
    }
    if (newFilterParams.fromBlock.gt(latestBlockNumber)) {
      newFilterParams.fromBlock = latestBlockNumber;
    }

    return newFilterParams;
  }

  private _newDeadline(): Date {
    const dt = new Date();
    dt.setMinutes(dt.getMinutes() + 5); // This will not overflow
    return dt;
  }

  private _getNextFilterId(): BN {
    this._lastFilterId = this._lastFilterId.addn(1);

    return this._lastFilterId;
  }

  private _filterIdToFiltersKey(filterId: BN): string {
    return filterId.toString();
  }

  private _emitEthEvent(filterId: BN, result: any) {
    this.emit("ethEvent", {
      result,
      filterId,
    });
  }

  private async _getNonce(
    address: Address,
    blockNumberOrPending: BN | "pending"
  ): Promise<BN> {
    if (blockNumberOrPending === "pending") {
      return this.getAccountNextPendingNonce(address);
    }

    return this._runInBlockContext(blockNumberOrPending, async () => {
      const account = await this._stateManager.getAccount(address);

      return account.nonce;
    });
  }

  private async _isTransactionMined(hash: Buffer): Promise<boolean> {
    const txReceipt = await this.getTransactionReceipt(hash);
    return txReceipt !== undefined;
  }

  private _isTxMinable(
    tx: TypedTransaction,
    nextBlockBaseFeePerGas?: BN
  ): boolean {
    const txMaxFee = "gasPrice" in tx ? tx.gasPrice : tx.maxFeePerGas;

    const canPayBaseFee =
      nextBlockBaseFeePerGas !== undefined
        ? txMaxFee.gte(nextBlockBaseFeePerGas)
        : true;

    const atLeastMinGasPrice = txMaxFee.gte(this._minGasPrice);

    return canPayBaseFee && atLeastMinGasPrice;
  }

  private async _persistIrregularWorldState(): Promise<void> {
    this._irregularStatesByBlockNumber.set(
      (await this.getLatestBlock()).header.number.toString(),
      await this._stateManager.getStateRoot()
    );
  }

  public isEip1559Active(blockNumberOrPending?: BN | "pending"): boolean {
    if (
      blockNumberOrPending !== undefined &&
      blockNumberOrPending !== "pending"
    ) {
      return this._vm._common.hardforkGteHardfork(
        this._selectHardfork(blockNumberOrPending),
        "london"
      );
    }
    return this._vm._common.gteHardfork("london");
  }

  private async _getEstimateGasFeePriceFields(
    callParams: CallParams,
    blockNumberOrPending: BN | "pending"
  ): Promise<
    { gasPrice: BN } | { maxFeePerGas: BN; maxPriorityFeePerGas: BN }
  > {
    if (
      !this.isEip1559Active(blockNumberOrPending) ||
      callParams.gasPrice !== undefined
    ) {
      return { gasPrice: callParams.gasPrice ?? (await this.getGasPrice()) };
    }

    let maxFeePerGas = callParams.maxFeePerGas;
    let maxPriorityFeePerGas = callParams.maxPriorityFeePerGas;

    if (maxPriorityFeePerGas === undefined) {
      maxPriorityFeePerGas = await this.getMaxPriorityFeePerGas();

      if (maxFeePerGas !== undefined && maxFeePerGas.lt(maxPriorityFeePerGas)) {
        maxPriorityFeePerGas = maxFeePerGas;
      }
    }

    if (maxFeePerGas === undefined) {
      if (blockNumberOrPending === "pending") {
        const baseFeePerGas = await this.getNextBlockBaseFeePerGas();
        maxFeePerGas = baseFeePerGas!.muln(2).add(maxPriorityFeePerGas);
      } else {
        const block = await this.getBlockByNumber(blockNumberOrPending);

        maxFeePerGas = maxPriorityFeePerGas.add(
          block!.header.baseFeePerGas ?? new BN(0)
        );
      }
    }

    return { maxFeePerGas, maxPriorityFeePerGas };
  }

  private _selectHardfork(blockNumber: BN): string {
    if (
      this._forkBlockNumber === undefined ||
      blockNumber.gte(new BN(this._forkBlockNumber))
    ) {
      return this._vm._common.hardfork() as HardforkName;
    }

    if (this._hardforkActivations.size === 0) {
      throw new InternalError(
        `No known hardfork for execution on historical block ${blockNumber.toString()} (relative to fork block number ${
          this._forkBlockNumber
        }). The node was not configured with a hardfork activation history.  See http://hardhat.org/hardhat-network/guides/mainnet-forking.html#using-a-custom-hardfork-history`
      );
    }

    /** search this._hardforkActivations for the highest block number that
     * isn't higher than blockNumber, and then return that found block number's
     * associated hardfork name. */
    const hardforkHistory: Array<[name: string, block: number]> = Array.from(
      this._hardforkActivations.entries()
    );
    const [hardfork, activationBlock] = hardforkHistory.reduce(
      ([highestHardfork, highestBlock], [thisHardfork, thisBlock]) =>
        thisBlock > highestBlock && new BN(thisBlock).lte(blockNumber)
          ? [thisHardfork, thisBlock]
          : [highestHardfork, highestBlock]
    );
    if (hardfork === undefined || blockNumber.ltn(activationBlock)) {
      throw new InternalError(
        `Could not find a hardfork to run for block ${blockNumber}, after having looked for one in the HardhatNode's hardfork activation history, which was: ${JSON.stringify(
          hardforkHistory
        )}. For more information, see https://hardhat.org/hardhat-network/reference/#config`
      );
    }

    if (!HARDHAT_NETWORK_SUPPORTED_HARDFORKS.includes(hardfork)) {
      throw new InternalError(
        `Tried to run a call or transaction in the context of a block whose hardfork is "${hardfork}", but Hardhat Network only supports the following hardforks: ${HARDHAT_NETWORK_SUPPORTED_HARDFORKS.join(
          ", "
        )}`
      );
    }

    return hardfork;
  }

  private _getCommonForTracing(networkId: number, blockNumber: number): Common {
    try {
      const common = new Common({
        chain: {
          // eslint-disable-next-line @typescript-eslint/dot-notation
          ...Common["_getChainParams"]("mainnet"),
          chainId: networkId,
          networkId,
        },
        hardfork: this._selectHardfork(new BN(blockNumber)),
      });

      return common;
    } catch (e) {
      throw new InternalError(
        `Network id ${networkId} does not correspond to a network that Hardhat can trace`
      );
    }
  }
}<|MERGE_RESOLUTION|>--- conflicted
+++ resolved
@@ -131,12 +131,9 @@
       allowUnlimitedContractSize,
       tracingConfig,
       minGasPrice,
-<<<<<<< HEAD
       mempoolOrder,
-=======
       networkId,
       chainId,
->>>>>>> 87df59fc
     } = config;
 
     let common: Common;
