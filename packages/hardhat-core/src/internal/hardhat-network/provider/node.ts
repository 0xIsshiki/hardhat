--- conflicted
+++ resolved
@@ -2000,17 +2000,6 @@
     );
   }
 
-<<<<<<< HEAD
-  private _isContractTooLargeStackTrace(stackTrace: SolidityStackTrace) {
-    return (
-      stackTrace.length > 0 &&
-      stackTrace[stackTrace.length - 1].type ===
-      StackTraceEntryType.CONTRACT_TOO_LARGE_ERROR
-    );
-  }
-
-=======
->>>>>>> e0c2b2ae
   private _calculateTimestampAndOffset(
     timestamp?: bigint
   ): [bigint, boolean, bigint] {
