## Overview

Buidler is a task runner that facilitates building Ethereum smart contracts. It helps developers manage and automate the recurring tasks that are inherent to the process of building smart contracts, as well as easily introducing more functionality around this workflow. This means compiling and testing at the very core.

Buidler is designed around the concepts of **tasks** and **plugins**. Every time you're running Buidler from the CLI you're running a task. E.g. `npx buidler compile` is running the `compile` task.

The bulk of Buidler's functionality comes from plugins, which as a developer you're free to choose the ones you want to use. Buidler is unopinionated in terms of what tools you end up using, but it does come with some built-in defaults. All of which can be overriden.

Tasks can call other tasks, allowing complex workflows to be defined. Users and plugins can override existing tasks, making those workflows customizable and extendable.

## Installation

### Local installation (recommended)

The recommended way of using Buidler is through a local installation in your project. This way your environment will be reproducible and you will avoid future version conflicts. To use it in this way you will need to prepend `npx` to run it (i.e. `npx buidler`). To install locally initialize your `npm` project using `npm init` and follow the instructions. Once ready run:

```
npm install --save-dev @nomiclabs/buidler
```

### Global installation

Be careful about inconsistent behavior across different projects that use different Buidler versions.

```
npm install --global @nomiclabs/buidler
```
    
If you choose to install Buidler globally, you have to do the same for its plugins and their dependencies.

## Quick Start

This guide will explore the basics of creating a Buidler project.

A barebones installation with no plugins allows you to compile your Solidity code, install plugins and create your own tasks.

To create your Buidler project run `npx buidler` in your project folder:

```
$ npx buidler
888               d8b      888 888
888               Y8P      888 888
888                        888 888
88888b.  888  888 888  .d88888 888  .d88b.  888d888
888 "88b 888  888 888 d88" 888 888 d8P  Y8b 888P"
888  888 888  888 888 888  888 888 88888888 888
888 d88P Y88b 888 888 Y88b 888 888 Y8b.     888
88888P"   "Y88888 888  "Y88888 888  "Y8888  888

👷 Welcome to Buidler v1.0.0 👷‍‍

? What do you want to do? …
❯ Create a sample project
  Create an empty buidler.config.js
  Quit
```

Let’s create the sample project and go through the steps to try out the sample task and compile, test and deploy the sample contract. 

<<<<<<< HEAD
The sample project will ask you to install `buidler-waffle` and `buidler-ethers`, which makes Buidler compatible with tests built with Waffle. You can learn more about it [in this guide](../guides/waffle-testing.md). 

::: tip
Buidler will let you know how, but in case you missed it you can install them with `npm install --save-dev @nomiclabs/buidler-waffle ethereum-waffle chai @nomiclabs/buidler-ethers ethers`
:::
=======
The sample project uses the `buidler-truffle5`, which makes Buidler compatible with
tests built for Truffle. You can learn more about it [in this guide](../guides/truffle-testing.md). 
For now, all you need to know is that you may need to install some dependencies with
 
```
npm install --save-dev @nomiclabs/buidler-truffle5 @nomiclabs/buidler-web3 web3
```
>>>>>>> e6c1aaf0

### Running tasks

To first get a quick sense of what's available and what's going on, run `npx buidler` in your project folder:

```
$ npx buidler
Buidler version 1.0.0

Usage: buidler [GLOBAL OPTIONS] <TASK> [TASK OPTIONS]

GLOBAL OPTIONS:

  --config              A Buidler config file.
  --emoji               Use emoji in messages.
  --help                Shows this message.
  --network             The network to connect to. (default: "buidlerevm")
  --show-stack-traces   Show stack traces.
  --version             Shows buidler's version.


AVAILABLE TASKS:

  accounts      Prints a list of the available accounts
  clean         Clears the cache and deletes all artifacts
  compile       Compiles the entire project, building all artifacts
  console       Opens a buidler console
  flatten       Flattens and prints all contracts and their dependencies
  help          Prints this message
  run           Runs a user-defined script after compiling the project
  test          Runs mocha tests

To get help for a specific task run: npx buidler help [task]
```

This is the list of built-in tasks, and the sample `accounts` task. Further ahead, when you start using plugins to add more functionality, tasks defined by those will also show up here. This is your starting point to find out what tasks are available to run. 

If you take a look at `buidler.config.js`, you will find the definition of the task `accounts`:

<<< @/../packages/buidler-core/sample-project/buidler.config.js{5-11}

To run it, try `npx buidler accounts`:

```
$ npx buidler accounts
0xc783df8a850f42e7F7e57013759C285caa701eB6
0xeAD9C93b79Ae7C1591b1FB5323BD777E86e150d4
0xE5904695748fe4A84b40b3fc79De2277660BD1D3
0x92561F28Ec438Ee9831D00D1D59fbDC981b762b2
0x2fFd013AaA7B5a7DA93336C2251075202b33FB2B
0x9FC9C2DfBA3b6cF204C37a5F690619772b926e39
0xFbC51a9582D031f2ceaaD3959256596C5D3a5468
0x84Fae3d3Cba24A97817b2a18c2421d462dbBCe9f
0xfa3BdC8709226Da0dA13A4d904c8b66f16c3c8BA
0x6c365935CA8710200C7595F0a72EB6023A7706Cd
0xD7de703D9BBC4602242D0f3149E5fFCD30Eb3ADF
0x532792B73C0C6E7565912E7039C59986f7E1dD1f
0xEa960515F8b4C237730F028cBAcF0a28E7F45dE0
0x3d91185a02774C70287F6c74Dd26d13DFB58ff16
0x5585738127d12542a8fd6C71c19d2E4CECDaB08a
0x0e0b5a3F244686Cf9E7811754379B9114D42f78B
0x704cF59B16Fd50Efd575342B46Ce9C5e07076A4a
0x0a057a7172d0466AEF80976D7E8c80647DfD35e3
0x68dfc526037E9030c8F813D014919CC89E7d4d74
0x26C43a1D431A4e5eE86cD55Ed7Ef9Edf3641e901
```

### Compiling your contracts

Next, if you take a look at `contracts/`, you should be able to find `Greeter.sol:`

<<<<<<< HEAD
<<< @/../packages/buidler-core/sample-project/contracts/Greeter.sol
=======
```solidity
pragma solidity ^0.5.1;

import "@nomiclabs/buidler/console.sol";

contract Greeter {

    string greeting;

    constructor(string memory _greeting) public {
        console.log("Deploying a Greeter with greeting:", _greeting);
        greeting = _greeting;
    }

    function greet() public view returns (string memory) {
        return greeting;
    }

    function setGreeting(string memory _greeting) public {
        console.log("Changing greeting from '%s' to '%s'", greeting, _greeting);
        greeting = _greeting;
    }

}

```
>>>>>>> e6c1aaf0

To compile it, simply run:

```
npx buidler compile
```

### Testing your contracts

The sample project comes with these tests that use [Waffle](https://getwaffle.io/) and [Ethers.js](https://github.com/ethers-io/ethers.js/). You can use other libraries if you want, check the integrations described in our guides.

<<< @/../packages/buidler-core/sample-project/test/sample-test.js

You can run your tests with `npx buidler test`

```
$ npx buidler test
Compiling...
Compiled 2 contracts successfully


  Contract: Greeter
<<<<<<< HEAD
    ✓ Should return the new greeting once it's changed (762ms)

  1 passing (762ms)
=======
Deploying a Greeter with greeting: Hello, world!
Changing greeting from 'Hello, world!' to 'Hola, mundo!'
    ✓ Should return the new greeting once it's changed (344ms)

  Greeter contract
    Deployment
Deploying a Greeter with greeting: Hello, world!
Deploying a Greeter with greeting: Hola, mundo!
      ✓ Should deploy with the right greeting (82ms)


  2 passing (434ms)

>>>>>>> e6c1aaf0
```

### Deploying your contracts

Next, to deploy the contract we will use a Buidler script.
Inside `scripts/` you will find `sample-script.js` with the following code:

<<< @/../packages/buidler-core/sample-project/scripts/sample-script.js

Run it with `npx buidler run scripts/sample-script.js`:

```
$ npx buidler run scripts/deploy.js
All contracts have already been compiled, skipping compilation.
Greeter deployed to: 0x7c2C195CD6D34B8F845992d380aADB2730bB9C6F
```

Congrats! You have created a project, ran a Buidler task, compiled a smart contract, installed a Waffle integration plugin, wrote and ran a test using the Waffle and ethers.js plugins, and deployed a contract.

For any questions or feedback you may have, you can find us in the [Buidler Support Telegram group](http://t.me/BuidlerSupport).<|MERGE_RESOLUTION|>--- conflicted
+++ resolved
@@ -57,21 +57,11 @@
 
 Let’s create the sample project and go through the steps to try out the sample task and compile, test and deploy the sample contract. 
 
-<<<<<<< HEAD
 The sample project will ask you to install `buidler-waffle` and `buidler-ethers`, which makes Buidler compatible with tests built with Waffle. You can learn more about it [in this guide](../guides/waffle-testing.md). 
 
 ::: tip
 Buidler will let you know how, but in case you missed it you can install them with `npm install --save-dev @nomiclabs/buidler-waffle ethereum-waffle chai @nomiclabs/buidler-ethers ethers`
 :::
-=======
-The sample project uses the `buidler-truffle5`, which makes Buidler compatible with
-tests built for Truffle. You can learn more about it [in this guide](../guides/truffle-testing.md). 
-For now, all you need to know is that you may need to install some dependencies with
- 
-```
-npm install --save-dev @nomiclabs/buidler-truffle5 @nomiclabs/buidler-web3 web3
-```
->>>>>>> e6c1aaf0
 
 ### Running tasks
 
@@ -143,36 +133,7 @@
 
 Next, if you take a look at `contracts/`, you should be able to find `Greeter.sol:`
 
-<<<<<<< HEAD
 <<< @/../packages/buidler-core/sample-project/contracts/Greeter.sol
-=======
-```solidity
-pragma solidity ^0.5.1;
-
-import "@nomiclabs/buidler/console.sol";
-
-contract Greeter {
-
-    string greeting;
-
-    constructor(string memory _greeting) public {
-        console.log("Deploying a Greeter with greeting:", _greeting);
-        greeting = _greeting;
-    }
-
-    function greet() public view returns (string memory) {
-        return greeting;
-    }
-
-    function setGreeting(string memory _greeting) public {
-        console.log("Changing greeting from '%s' to '%s'", greeting, _greeting);
-        greeting = _greeting;
-    }
-
-}
-
-```
->>>>>>> e6c1aaf0
 
 To compile it, simply run:
 
@@ -195,25 +156,9 @@
 
 
   Contract: Greeter
-<<<<<<< HEAD
     ✓ Should return the new greeting once it's changed (762ms)
 
   1 passing (762ms)
-=======
-Deploying a Greeter with greeting: Hello, world!
-Changing greeting from 'Hello, world!' to 'Hola, mundo!'
-    ✓ Should return the new greeting once it's changed (344ms)
-
-  Greeter contract
-    Deployment
-Deploying a Greeter with greeting: Hello, world!
-Deploying a Greeter with greeting: Hola, mundo!
-      ✓ Should deploy with the right greeting (82ms)
-
-
-  2 passing (434ms)
-
->>>>>>> e6c1aaf0
 ```
 
 ### Deploying your contracts
