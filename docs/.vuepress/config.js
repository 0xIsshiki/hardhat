--- conflicted
+++ resolved
@@ -31,59 +31,6 @@
     editLinks: true,
     sidebarDepth: 1,
     displayAllHeaders: true,
-<<<<<<< HEAD
-    sidebar: [
-      ["/getting-started/", "Getting Started", 1],
-      ["/config/", "Configuration", 0],
-      ["/buidler-evm/", "Buidler EVM", 0],
-      {
-        title: "Guides",
-        url: "/guides/",
-        collapsable: false,
-        depth: 1,
-        children: [
-          ["/guides/truffle-migration.md", "Migrating from Truffle", 0],
-          ["/guides/project-setup.md", "Setting up a project", 0],
-          ["/guides/compile-contracts.md", "Compiling your contracts", 0],
-          ["/guides/waffle-testing.md", "Testing with ethers.js & Waffle", 0],
-          ["/guides/truffle-testing.md", "Testing with Web3.js & Truffle", 0],
-          ["/guides/deploying.md", "Deploying your contracts", 0],
-          ["/guides/scripts.md", "Writing scripts", 0],
-          ["/guides/buidler-console.md", "Using the Buidler console", 0],
-          ["/guides/create-task.md", "Creating a task", 0],
-          ["/guides/ganache-tests.md", "Running tests with Ganache", 0],
-          ["/guides/vscode-tests.md", "Running tests on VS Code", 0],
-          ["/guides/typescript.md", "TypeScript support", 0]
-        ]
-      },
-      {
-        title: "Advanced",
-        collapsable: false,
-        children: [
-          [
-            "/advanced/buidler-runtime-environment.html",
-            "Buidler Runtime Environment (BRE)",
-            0
-          ],
-          ["/advanced/building-plugins.html", "Building plugins", 0]
-        ]
-      },
-      {
-        title: "Troubleshooting",
-        collapsable: false,
-        children: [
-          ["/troubleshooting/verbose-logging.html", "Verbose logging", 0],
-          ["/troubleshooting/common-problems.html", "Common problems", 0],
-          ["/errors/", "Error codes", 0]
-        ]
-      },
-      {
-        title: "Plugins",
-        collapsable: false,
-        children: pluginsChildren
-      }
-    ]
-=======
     sidebar: {
       '/tutorial/': [
         {
@@ -113,11 +60,11 @@
           collapsable: false,
           depth: 1,
           children: [
-            ["/guides/truffle-migration.md", "Migrating from Truffle", 0],
             ["/guides/project-setup.md", "Setting up a project", 0],
             ["/guides/compile-contracts.md", "Compiling your contracts", 0],
+            ["/guides/waffle-testing.md", "Testing with ethers.js & Waffle", 0],
             ["/guides/truffle-testing.md", "Testing with Web3.js & Truffle", 0],
-            ["/guides/waffle-testing.md", "Testing with ethers.js & Waffle", 0],
+            ["/guides/truffle-migration.md", "Migrating from Truffle", 0],
             ["/guides/deploying.md", "Deploying your contracts", 0],
             ["/guides/scripts.md", "Writing scripts", 0],
             ["/guides/buidler-console.md", "Using the Buidler console", 0],
@@ -155,7 +102,6 @@
         }
       ]
     }
->>>>>>> e6c1aaf0
   },
   head: [
     [
